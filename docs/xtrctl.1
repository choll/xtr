--- conflicted
+++ resolved
@@ -27,11 +27,7 @@
 .\" new: \\n[rst2man-indent\\n[rst2man-indent-level]]
 .in \\n[rst2man-indent\\n[rst2man-indent-level]]u
 ..
-<<<<<<< HEAD
-.TH "XTRCTL" "1" "July 2025" "" "xtr"
-=======
 .TH "XTRCTL" "1" "October 2025" "" "xtr"
->>>>>>> a18b57a5
 .SH NAME
 xtrctl \- Control tool for the xtr logger
 .SH SYNOPSIS
